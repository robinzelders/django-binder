import logging
import sys
import json

import django
from django.http import HttpResponse



logger = logging.getLogger(__name__)



class BinderException(Exception):
	http_code = None
	code = None
	fields = None
	validation_errors = None

	def __init__(self):
		self.fields = {}

	def exception_location(self):
		import traceback
		# Exception traceback magic.
		tb = sys.exc_info()[2]
		file, line, method, code = traceback.extract_tb(tb)[-1]
		return (file, method, line, code)

	def log(self):
		loc = '{1}:{2} in {0}'.format(*self.exception_location())
		logger.warning('request raised exception {}: {} at {}'.format(self.__class__.__name__, self.data(), loc))

	def data(self):
		data = dict(self.fields)
		data['code'] = self.code
		if hasattr(self, 'object') and self.object:
			data['object'] = self.object
		return data

	def response(self, request=None):
		data = self.data()
		data['debug'] = {'request_id': request.request_id if request else None}
		if django.conf.settings.DEBUG:
			data['debug']['location'] = '{1}:{2} in {0}'.format(*self.exception_location())
		return HttpResponse(json.dumps(data), status=self.http_code, content_type='application/json')

	# The Python Exception __str__ can return something unhelpful like "('foo', SomeOb)".
	# This can be quite annoying during debug. __repr__ is better so we use that instead.
	def __str__(self):
		return repr(self)



class BinderInvalidURI(BinderException):
	http_code = 418
	code = 'InvalidURI'

	def __init__(self, path):
		super().__init__()
		self.fields['path'] = path
		self.fields['message'] = 'Undefined URI for this API.'
		if not path.endswith('/'):
			self.fields['message'] += ' (Hint: did you forget the trailing slash?)'



class BinderRequestError(BinderException):
	http_code = 418
	code = 'RequestError'

	def __init__(self, message):
		super().__init__()
		self.fields['message'] = message



class BinderReadOnlyFieldError(BinderRequestError):
	def __init__(self, model, field):
		super().__init__('Read-only field: {{{}.{}}}.'.format(model, field))



class BinderFieldTypeError(BinderRequestError):
	def __init__(self, *args):
		super().__init__('Type error for field: {{{}}}.'.format('.'.join(args)))



class BinderInvalidField(BinderRequestError):
	def __init__(self, model, field):
		super().__init__('Invalid field name for {{{}}}: {{{}}}.'.format(model, field))



class BinderMethodNotAllowed(BinderException):
	http_code = 405
	code = 'MethodNotAllowed'

	def __init__(self, methods=None):
		super().__init__()
		if methods is not None:
			self.fields['allowed_methods'] = methods



class BinderNotAuthenticated(BinderException):
	http_code = 403
	code = 'NotAuthenticated'



class BinderForbidden(BinderException):
	http_code = 403
	code = 'Forbidden'

	def __init__(self, perm, user):
		super().__init__()
		self.fields['required_permission'] = perm
		username_field = getattr(user, 'USERNAME_FIELD', 'username')
		self.fields['current_user'] = getattr(user, username_field)



class BinderCSRFFailure(BinderRequestError):
	http_code = 403
	code = 'CSRFFailure'



class BinderNotFound(BinderException):
	http_code = 404
	code = 'NotFound'

	def __init__(self, resource=None):
		super().__init__()
		if resource:
			self.fields['resource'] = resource



class BinderFileSizeExceeded(BinderException):
	http_code = 413
	code = 'FileSizeExceeded'

	def __init__(self, max_size):
		super().__init__()
		self.fields['max_size'] = int(max_size * 10**6)



class BinderFileTypeIncorrect(BinderException):
	http_code = 400
	code = 'FileTypeIncorrect'

	def __init__(self, allowed_types):
		super().__init__()
		self.fields['allowed_types'] = allowed_types



class BinderImageError(BinderException):
	http_code = 400
	code = 'ImageError'

	def __init__(self, message):
		super().__init__()
		self.fields['message'] = message



class BinderImageSizeExceeded(BinderException):
	http_code = 400
	code = 'ImageSizeExceeded'

	def __init__(self, max_width, max_height):
		super().__init__()
		self.fields['max_width'] = max_width
		self.fields['max_height'] = max_height



class BinderIsDeleted(BinderException):
	http_code = 405
	code = 'IsDeleted'



class BinderIsNotDeleted(BinderException):
	http_code = 405
	code = 'IsNotDeleted'



class BinderValidationError(BinderException):
	http_code = 400
	code = 'ValidationError'

	def __init__(self, errors):
		super().__init__()
		self.errors = errors

	def data(self):
		data = dict(self.fields)
		data['code'] = self.code
		data['errors'] = self.errors
		return data

	def __radd__(self, other):
		return self + other

	def __add__(self, other):
		if other is None:
			return self

		errors = {}
		for model in set(self.errors) | set(other.errors):
			if model in self.errors and model in other.errors:
				errors[model] = {}
				for pk in set(self.errors[model]) | set(other.errors[model]):
					if pk in self.errors[model] and pk in other.errors[model]:
						errors[model][pk] = {}
						for field in set(self.errors[model][pk]) | set(other.errors[model][pk]):
							errors[model][pk][field] = (
								self.errors[model][pk][field] if field in self.errors[model][pk] else []
							) + (
								other.errors[model][pk][field] if field in other.errors[model][pk] else []
							)
					elif pk in self.errors[model]:
						errors[model][pk] = self.errors[model][pk]
					else:
						errors[model][pk] = other.errors[model][pk]
			elif model in self.errors:
				errors[model] = self.errors[model]
			else:
				errors[model] = other.errors[model]
		return BinderValidationError(errors)


class BinderSkipSave(BinderException):
<<<<<<< HEAD
	"""Used to abort the database transaction when performing a non-save validation request."""
=======
	"""Used to abort the database transaction when validation was successfull.
	Validation is possible when saving (post, put, multi-put) or deleting models."""

>>>>>>> ba74f3ca
	http_code = 200
	code = 'SkipSave'

	def __init__(self):
		super().__init__()
		self.fields['message'] = 'No validation errors were encountered.'<|MERGE_RESOLUTION|>--- conflicted
+++ resolved
@@ -238,13 +238,9 @@
 
 
 class BinderSkipSave(BinderException):
-<<<<<<< HEAD
-	"""Used to abort the database transaction when performing a non-save validation request."""
-=======
 	"""Used to abort the database transaction when validation was successfull.
 	Validation is possible when saving (post, put, multi-put) or deleting models."""
 
->>>>>>> ba74f3ca
 	http_code = 200
 	code = 'SkipSave'
 
