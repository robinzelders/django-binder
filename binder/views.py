--- conflicted
+++ resolved
@@ -773,16 +773,7 @@
 						order = order[1:]
 					else:
 						desc = False
-<<<<<<< HEAD
 					expr = F(order)
-=======
-					if order in queryset.query.annotation_select:
-						expr = Ref(order, queryset.query.annotation_select[order])
-					elif order in queryset.query.annotations:
-						expr = queryset.query.annotations[order]
-					else:
-						expr = F(order)
->>>>>>> 269cf14c
 					directed_expr = expr.desc if desc else expr.asc
 					order = (
 						directed_expr(nulls_last=True)
@@ -796,7 +787,6 @@
 		# This guarantees stable result sets when paging.
 		if queryset.model._meta.ordering:
 			orders += queryset.model._meta.ordering
-<<<<<<< HEAD
 		else:
 			# If model._meta.ordering is empty, use the Binder default ordering.
 			# This frequently happens due to Meta declarations that don't properly
@@ -804,10 +794,6 @@
 			orders += BinderModel.Meta.ordering
 		queryset = queryset.order_by(*orders)
 
-=======
-			queryset = queryset.order_by(*orders)
-			print(queryset.query)
->>>>>>> 269cf14c
 		return queryset
 
 
