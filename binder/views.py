--- conflicted
+++ resolved
@@ -1782,7 +1782,8 @@
 							allowed_extensions = None
 
 						if allowed_extensions is not None:
-							extension = None if '.' not in value.name else os.path.splitext(value.name)[1][1:]
+							extension = os.path.splitext(value.name)[1][1:].lower()
+							allowed_extensions = {ext.lower() for ext in allowed_extensions}
 							if extension not in allowed_extensions:
 								raise BinderFileTypeIncorrect([{'extension': t} for t in allowed_extensions])
 
@@ -2510,7 +2511,6 @@
 			except StopIteration:
 				raise BinderRequestError('File POST should use multipart/form-data (with an arbitrary key for the file data).')
 
-<<<<<<< HEAD
 			# Hack to communicate to _store() that we're not interested in
 			# the new data (for perf reasons).
 			request._is_file_upload = True
@@ -2526,121 +2526,6 @@
 					file_field.content_type or '',
 					os.path.basename(file_field.name),
 				)
-=======
-			try:
-				if file.size > self.max_upload_size * 10**6:
-					raise BinderFileSizeExceeded(self.max_upload_size)
-
-				field = self.model._meta.get_field(file_field_name)
-
-				if getattr(field, 'allowed_extensions', None) is not None:
-					extension = None if '.' not in file.name else file.name.split('.')[-1].lower()
-
-					if extension not in (ex.lower() for ex in field.allowed_extensions):
-						raise BinderFileTypeIncorrect([{'extension': t} for t in field.allowed_extensions])
-
-				if isinstance(field, models.fields.files.ImageField):
-					try:
-						img = Image.open(file)
-					except Exception:
-						raise BinderImageError('Could not parse the file as an image.')
-
-					format = img.format.lower()
-					if not format in ('png', 'gif', 'jpeg'):
-						raise BinderFileTypeIncorrect([{'extension': t, 'mimetype': 'image/' + t} for t in ['jpeg', 'png', 'gif']])
-
-					width, height = img.size
-					if format == 'jpeg':
-						img2 = image_transpose_exif(img)
-
-						if img2 != img:
-							file.seek(0)  # Do not append to the existing file!
-							file.truncate()
-							img2.save(file, 'jpeg')
-							img = img2
-
-					# Determine resize threshold
-					try:
-						max_size = self.image_resize_threshold[file_field_name]
-					except TypeError:
-						max_size = self.image_resize_threshold
-
-					try:
-						max_width, max_height = max_size
-					except (TypeError, ValueError):
-						max_width, max_height = max_size, max_size
-
-					try:
-						format_override = self.image_format_override.get(file_field_name)
-					except AttributeError:
-						format_override = self.image_format_override
-
-					changes = False
-
-					# FIXME: hardcoded max
-					# Flat out refuse images exceeding this size, to prevent DoS.
-					width_limit, height_limit = max(max_width, 4096), max(max_height, 4096)
-					if width > width_limit or height > height_limit:
-						raise BinderImageSizeExceeded(width_limit, height_limit)
-
-					# Resize images that are too large.
-					if width > max_width or height > max_height:
-						img.thumbnail((max_width, max_height), Image.ANTIALIAS)
-						logger.info('image dimensions ({}x{}) exceeded ({}, {}), resizing.'.format(width, height, max_width, max_height))
-						if img.mode not in ["1", "L", "P", "RGB", "RGBA"]:
-							img = img.convert("RGB")
-						if format != 'jpeg':
-							format = 'png'
-						changes = True
-
-					if format_override and format != format_override:
-						format = format_override
-						changes = True
-
-					filename = '{}.{}'.format(os.path.basename(file.name), format)
-
-					if changes:
-						file = io.BytesIO()
-						img.save(file, format)
-				else:
-					filename = file.name
-
-				# FIXME: duplicate code
-				if file_field:
-					try:
-						old_hash = hashlib.sha256()
-						for c in file_field.file.chunks():
-							old_hash.update(c)
-						old_hash = old_hash.hexdigest()
-					except FileNotFoundError:
-						logger.warning('Old file {} missing!'.format(file_field))
-						old_hash = None
-				else:
-					old_hash = None
-
-				file_field.delete(save=False)
-				# This triggers a save on obj
-				file_field.save(filename, django.core.files.File(file))
-
-				# FIXME: duplicate code
-				new_hash = hashlib.sha256()
-				for c in file_field.file.chunks():
-					new_hash.update(c)
-				new_hash = new_hash.hexdigest()
-
-				logger.info('POST updated {}[{}].{}: {} -> {}'.format(self._model_name(), pk, file_field_name, old_hash, new_hash))
-				path = self.router.model_route(self.model, obj.id, field)
-
-				# {duplicate-binder-file-field-hash-code}
-				if isinstance(field, BinderFileField):
-					path += '?h={}&content_type={}&filename={}'.format(
-						file_field.content_hash,
-						file_field.content_type or '',
-						os.path.basename(file_field.name),
-					)
-
-				return JsonResponse( {"data": {file_field_name: path}} )
->>>>>>> 671daf64
 
 			return JsonResponse({'data': {file_field_name: path}})
 
