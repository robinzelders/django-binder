--- conflicted
+++ resolved
@@ -1378,15 +1378,6 @@
 
 
 	def _abort_when_standalone_validation(self, request):
-<<<<<<< HEAD
-		"""Raise a `BinderSkipSave` exception when this is a standalone request."""
-		if self.allow_standalone_validation:
-			params = QueryDict(request.body)
-			if 'validate' in params:
-				raise BinderSkipSave
-		else:
-			raise BinderRequestError('Standalone validation not enabled. You must enable this feature explicitly.')
-=======
 		"""Raise a `BinderSkipSave` exception when this is a validation request."""
 		if 'validate' in request.GET and request.GET['validate'] == 'true':
 			if self.allow_standalone_validation:
@@ -1394,7 +1385,6 @@
 				raise BinderSkipSave
 			else:
 				raise BinderRequestError('Standalone validation not enabled. You must enable this feature explicitly.')
->>>>>>> ba74f3ca
 
 
 
