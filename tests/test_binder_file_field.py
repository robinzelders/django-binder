from os.path import basename
from io import BytesIO
from PIL import Image
from tempfile import NamedTemporaryFile

from django.test import TestCase, Client
from django.core.files.base import ContentFile
from django.core.files.uploadedfile import SimpleUploadedFile
from django.contrib.auth.models import User
from django.db import connection

from binder.json import jsonloads

from .testapp.models import Zoo
from .utils import temp_imagefile


JPG_CONTENT = b'\xff\xd8\xff\xe0\x00\x10JFIF\x00\x01\x01\x00\x00\x01\x00\x01\x00\x00\xff\xdb\x00C\x00\x08\x06\x06\x07\x06\x05\x08\x07\x07\x07\t\t\x08\n\x0c\x14\r\x0c\x0b\x0b\x0c\x19\x12\x13\x0f\x14\x1d\x1a\x1f\x1e\x1d\x1a\x1c\x1c $.\' ",#\x1c\x1c(7),01444\x1f\'9=82<.342\xff\xdb\x00C\x01\t\t\t\x0c\x0b\x0c\x18\r\r\x182!\x1c!22222222222222222222222222222222222222222222222222\xff\xc0\x00\x11\x08\x00\x01\x00\x01\x03\x01"\x00\x02\x11\x01\x03\x11\x01\xff\xc4\x00\x1f\x00\x00\x01\x05\x01\x01\x01\x01\x01\x01\x00\x00\x00\x00\x00\x00\x00\x00\x01\x02\x03\x04\x05\x06\x07\x08\t\n\x0b\xff\xc4\x00\xb5\x10\x00\x02\x01\x03\x03\x02\x04\x03\x05\x05\x04\x04\x00\x00\x01}\x01\x02\x03\x00\x04\x11\x05\x12!1A\x06\x13Qa\x07"q\x142\x81\x91\xa1\x08#B\xb1\xc1\x15R\xd1\xf0$3br\x82\t\n\x16\x17\x18\x19\x1a%&\'()*456789:CDEFGHIJSTUVWXYZcdefghijstuvwxyz\x83\x84\x85\x86\x87\x88\x89\x8a\x92\x93\x94\x95\x96\x97\x98\x99\x9a\xa2\xa3\xa4\xa5\xa6\xa7\xa8\xa9\xaa\xb2\xb3\xb4\xb5\xb6\xb7\xb8\xb9\xba\xc2\xc3\xc4\xc5\xc6\xc7\xc8\xc9\xca\xd2\xd3\xd4\xd5\xd6\xd7\xd8\xd9\xda\xe1\xe2\xe3\xe4\xe5\xe6\xe7\xe8\xe9\xea\xf1\xf2\xf3\xf4\xf5\xf6\xf7\xf8\xf9\xfa\xff\xc4\x00\x1f\x01\x00\x03\x01\x01\x01\x01\x01\x01\x01\x01\x01\x00\x00\x00\x00\x00\x00\x01\x02\x03\x04\x05\x06\x07\x08\t\n\x0b\xff\xc4\x00\xb5\x11\x00\x02\x01\x02\x04\x04\x03\x04\x07\x05\x04\x04\x00\x01\x02w\x00\x01\x02\x03\x11\x04\x05!1\x06\x12AQ\x07aq\x13"2\x81\x08\x14B\x91\xa1\xb1\xc1\t#3R\xf0\x15br\xd1\n\x16$4\xe1%\xf1\x17\x18\x19\x1a&\'()*56789:CDEFGHIJSTUVWXYZcdefghijstuvwxyz\x82\x83\x84\x85\x86\x87\x88\x89\x8a\x92\x93\x94\x95\x96\x97\x98\x99\x9a\xa2\xa3\xa4\xa5\xa6\xa7\xa8\xa9\xaa\xb2\xb3\xb4\xb5\xb6\xb7\xb8\xb9\xba\xc2\xc3\xc4\xc5\xc6\xc7\xc8\xc9\xca\xd2\xd3\xd4\xd5\xd6\xd7\xd8\xd9\xda\xe2\xe3\xe4\xe5\xe6\xe7\xe8\xe9\xea\xf2\xf3\xf4\xf5\xf6\xf7\xf8\xf9\xfa\xff\xda\x00\x0c\x03\x01\x00\x02\x11\x03\x11\x00?\x00\xb5E\x14W\xc6\x9eq\xff\xd9'
PNG_CONTENT = b'\x89PNG\r\n\x1a\n\x00\x00\x00\rIHDR\x00\x00\x00\x01\x00\x00\x00\x01\x08\x02\x00\x00\x00\x90wS\xde\x00\x00\x00\x0cIDATx\x9cc0*K\x01\x00\x01\xea\x01\r1\x93\xfe`\x00\x00\x00\x00IEND\xaeB`\x82'
JPG_HASH = '7f6262521ea97a0dca86703b5fc90d648303f877'
PNG_HASH = '1888ce8ba1019738482c8dc3e30bea871b4e47e7'


class BinderFileFieldTest(TestCase):
	def setUp(self):
		super().setUp()
		u = User(username='testuser', is_active=True, is_superuser=True)
		u.set_password('test')
		u.save()
		self.client = Client()
		r = self.client.login(username='testuser', password='test')
		self.assertTrue(r)

	def test_save(self):
		zoo = Zoo(name='Apenheul')
		zoo.binder_picture = ContentFile(JPG_CONTENT, name='pic.jpg')
		self.assertEqual(zoo.binder_picture.content_type, 'image/jpeg')
		self.assertEqual(zoo.binder_picture.content_hash, JPG_HASH)
		zoo.save()

		zoo2 = Zoo.objects.get(pk=zoo.pk)
		self.assertEqual(zoo2.binder_picture.content_type, 'image/jpeg')
		self.assertEqual(zoo2.binder_picture.content_hash, JPG_HASH)

	def test_post(self):
		filename = 'pic.jpg'
		zoo = Zoo(name='Apenheul')
		zoo.save()

		response = self.client.post('/zoo/%s/binder_picture/' % zoo.id, data={
			'file': ContentFile(JPG_CONTENT, name=filename),
		})
		self.assertEqual(response.status_code, 200)
		content = jsonloads(response.content)

		# Remove once Django 3 lands with: https://docs.djangoproject.com/en/3.1/howto/custom-file-storage/#django.core.files.storage.get_alternative_name
		zoo.refresh_from_db()
		filename = basename(zoo.binder_picture.name) # Without folders foo/bar/

		self.assertEqual(
			content['data']['binder_picture'],
			'/zoo/{}/binder_picture/?h={}&content_type=image/jpeg&filename={}'.format(zoo.pk, JPG_HASH, filename),
		)

		response = self.client.get('/zoo/{}/'.format(zoo.pk))
		self.assertEqual(response.status_code, 200)
		data = jsonloads(response.content)
		self.assertEqual(
			data['data']['binder_picture'],
			'/zoo/{}/binder_picture/?h={}&content_type=image/jpeg&filename={}'.format(zoo.pk, JPG_HASH, filename),
		)

	def test_post_no_extension(self):
		filename = 'foobar'
		zoo = Zoo(name='Apenheul')
		zoo.save()

		response = self.client.post('/zoo/%s/binder_picture/' % zoo.id, data={
			'file': ContentFile('foobar', name=filename),
		})

		self.assertEqual(response.status_code, 400)

		# # Remove once Django 3 lands with: https://docs.djangoproject.com/en/3.1/howto/custom-file-storage/#django.core.files.storage.get_alternative_name
		# zoo.refresh_from_db()
		# filename = basename(zoo.binder_picture.name) # Without folders foo/bar/
		#
		# self.assertEqual(
		# 	content['data']['binder_picture'],
		# 	'/zoo/{}/binder_picture/?h={}&content_type=&filename={}'.format(zoo.pk, HASH, filename),
		# )
		#
		# response = self.client.get('/zoo/{}/'.format(zoo.pk))
		#
		# self.assertEqual(response.status_code, 200)
		# data = jsonloads(response.content)
		# self.assertEqual(
		# 	data['data']['binder_picture'],
		# 	'/zoo/{}/binder_picture/?h={}&content_type=&filename={}'.format(zoo.pk, HASH, filename),
		# )

	def test_post_with_long_filename(self):
		filename = 'this_is_an_extremely_long_filename_which_should_be_over_200_chars_but_under_400_and_im_running_out_of_things_to_say_and_i_guess_we_just_keep_going_and_im_now_in_poznan_working_onsite_perhaps_thats_interesting_and_just_ordered_pizza_for_lunch.jpg'
		zoo = Zoo(name='Apenheul')
		zoo.save()

		response = self.client.post('/zoo/%s/binder_picture/' % zoo.id, data={
			'file': ContentFile(JPG_CONTENT, name=filename),
		})
		self.assertEqual(response.status_code, 200)
		content = jsonloads(response.content)

		# Remove once Django 3 lands with: https://docs.djangoproject.com/en/3.1/howto/custom-file-storage/#django.core.files.storage.get_alternative_name
		zoo.refresh_from_db()
		filename = basename(zoo.binder_picture.name) # Without folders foo/bar/

		self.assertEqual(
			content['data']['binder_picture'],
			'/zoo/{}/binder_picture/?h={}&content_type=image/jpeg&filename={}'.format(zoo.pk, JPG_HASH, filename),
		)

		response = self.client.get('/zoo/{}/'.format(zoo.pk))
		self.assertEqual(response.status_code, 200)
		data = jsonloads(response.content)
		self.assertEqual(
			data['data']['binder_picture'],
			'/zoo/{}/binder_picture/?h={}&content_type=image/jpeg&filename={}'.format(zoo.pk, JPG_HASH, filename),
		)

	def test_get(self):
		filename = 'pic.jpg'
		zoo = Zoo(name='Apenheul')
		zoo.binder_picture = ContentFile(JPG_CONTENT, name=filename)
		zoo.save()

		response = self.client.get('/zoo/{}/'.format(zoo.pk))
		self.assertEqual(response.status_code, 200)
		data = jsonloads(response.content)

		# Remove once Django 3 lands with: https://docs.djangoproject.com/en/3.1/howto/custom-file-storage/#django.core.files.storage.get_alternative_name
		zoo.refresh_from_db()
		filename = basename(zoo.binder_picture.name) # Without folders foo/bar/

		self.assertEqual(
			data['data']['binder_picture'],
			'/zoo/{}/binder_picture/?h={}&content_type=image/jpeg&filename={}'.format(zoo.pk, JPG_HASH, filename),
		)

	def test_setting_blank(self):
		zoo = Zoo(name='Apenheul')
		zoo.binder_picture = ''
		zoo.save()

		response = self.client.get('/zoo/{}/'.format(zoo.pk))
		self.assertEqual(response.status_code, 200)
		data = jsonloads(response.content)
		self.assertIsNone(data['data']['binder_picture'])

	def test_upgrade_from_normal_file_field_with_existing_data(self):
		filename = 'pic.jpg'
		zoo = Zoo(name='Apenheul')
		zoo.save()

		with open(filename, 'wb+') as file:
			file.write(JPG_CONTENT)

		with connection.cursor() as cur:
			# Update db directly to mimic existing records.
			cur.execute("UPDATE {} set binder_picture='{}'".format(zoo._meta.db_table, file.name))

		response = self.client.get('/zoo/{}/'.format(zoo.pk))
		self.assertEqual(response.status_code, 200)
		data = jsonloads(response.content)

		# Remove once Django 3 lands with: https://docs.djangoproject.com/en/3.1/howto/custom-file-storage/#django.core.files.storage.get_alternative_name
		zoo.refresh_from_db()
		filename = zoo.binder_picture.name

		self.assertEqual(
			data['data']['binder_picture'],
			'/zoo/{}/binder_picture/?h={}&content_type=image/jpeg&filename={}'.format(zoo.pk, JPG_HASH, filename),
		)

	def test_reusing_same_file_for_multiple_fields(self):
		with BytesIO() as bytesio:
			im = Image.new('RGBA', (50,100))
			im.save(bytesio, format='png')
			bytesio.seek(0)
			test_image = SimpleUploadedFile('test.png', bytesio.read())

		zoo1 = Zoo(name='Apenheul', django_picture=test_image)
		zoo1.save()
		zoo2 = Zoo(name='Apenheul', django_picture=test_image)
		zoo2.save()

		zoo3 = Zoo(name='Apenheul', binder_picture=test_image)
		zoo3.save()
		zoo4 = Zoo(name='Apenheul', binder_picture=test_image)
		zoo4.save()

	# I've seen this happen a few times, where a file exists in the db but not on disk.
	def test_non_existing_file_on_diks(self):
		zoo = Zoo(name='Apenheul')
		zoo.save()

		with connection.cursor() as cur:
			# Update db directly to mimic record without existing file
			cur.execute("UPDATE {} set binder_picture='non-exisiting-pic.jpg'".format(zoo._meta.db_table))

		response = self.client.get('/zoo/{}/'.format(zoo.pk))
		self.assertEqual(response.status_code, 200)
		data = jsonloads(response.content)
		self.assertEqual(
			data['data']['binder_picture'],
			'/zoo/{}/binder_picture/?h={}&content_type=image/jpeg&filename={}'.format(zoo.pk, '', 'non-exisiting-pic.jpg'),
		)


class BinderFileFieldBlankNotNullableTest(TestCase):
	def setUp(self):
		super().setUp()
		u = User(username='testuser', is_active=True, is_superuser=True)
		u.set_password('test')
		u.save()
		self.client = Client()
		r = self.client.login(username='testuser', password='test')
		self.assertTrue(r)

	def test_setting_blank(self):
		zoo = Zoo(name='Apenheul')
		zoo.django_picture_not_null = ''
		zoo.binder_picture_not_null = ''
		zoo.save()

		response = self.client.get('/zoo/{}/'.format(zoo.pk))
		self.assertEqual(response.status_code, 200)
		data = jsonloads(response.content)
		self.assertIsNone(data['data']['django_picture_not_null'])
		self.assertIsNone(data['data']['binder_picture_not_null'])

	# When a file field is blank=True and null=False, Django will convert the
	# None to empty string.
	def test_deleting(self):
		zoo = Zoo(name='Apenheul')
		zoo.django_picture_not_null = ContentFile(JPG_CONTENT, name='pic.jpg')
		zoo.binder_picture_not_null = ContentFile(JPG_CONTENT, name='pic.jpg')
		zoo.save()

		zoo.django_picture_not_null.delete()
		zoo.binder_picture_not_null.delete()

		zoo.refresh_from_db()
		self.assertEqual('', zoo.django_picture_not_null)
		self.assertEqual('', zoo.binder_picture_not_null)

class BinderFileFieldAllowedExtensionTest(TestCase):
	def setUp(self):
		super().setUp()
		u = User(username='testuser', is_active=True, is_superuser=True)
		u.set_password('test')
		u.save()
		self.client = Client()
		r = self.client.login(username='testuser', password='test')
		self.assertTrue(r)

	def test_post_allowed_extension_fail(self):
		zoo = Zoo(name='Apenheul')
		zoo.save()

		response = self.client.post('/zoo/%s/binder_picture_custom_extensions/' % zoo.id, data={
			'file': ContentFile(JPG_CONTENT, name='foobar.jpg'),
		})

		self.assertEqual(response.status_code, 400)
<<<<<<< HEAD

	def test_post_allowed_extension_success(self):
		filename = 'foobar.png'
=======
		content = jsonloads(response.content)
		self.assertEqual(content['code'], 'FileTypeIncorrect')
		self.assertEqual(content['allowed_types'], [{"extension": "png"}])

	def test_post_without_extension_fails(self):
>>>>>>> 671daf64
		zoo = Zoo(name='Apenheul')
		zoo.save()

		response = self.client.post('/zoo/%s/binder_picture_custom_extensions/' % zoo.id, data={
<<<<<<< HEAD
			'file': ContentFile(PNG_CONTENT, name=filename),
=======
			'file': ContentFile(CONTENT, name='foobar'),
>>>>>>> 671daf64
		})

		self.assertEqual(response.status_code, 400)
		content = jsonloads(response.content)
		self.assertEqual(content['code'], 'FileTypeIncorrect')
		self.assertEqual(content['allowed_types'], [{"extension": "png"}])

<<<<<<< HEAD
		self.assertEqual(
			content['data']['binder_picture_custom_extensions'],
			'/zoo/{}/binder_picture_custom_extensions/?h={}&content_type=image/png&filename={}'.format(zoo.pk, PNG_HASH, filename),
		)

		response = self.client.get('/zoo/{}/'.format(zoo.pk))
		self.assertEqual(response.status_code, 200)
		data = jsonloads(response.content)
		self.assertEqual(
			data['data']['binder_picture_custom_extensions'],
			'/zoo/{}/binder_picture_custom_extensions/?h={}&content_type=image/png&filename={}'.format(zoo.pk, PNG_HASH, filename),
		)
=======
	def test_post_allowed_extension_success(self):
		for filename in ['foobar.png', 'foobar.PNG', 'foobar.Png', 'foobar.pNg', 'foobar.pnG']:
			with self.subTest(filename=filename):
				zoo = Zoo(name='Apenheul')
				zoo.save()

				response = self.client.post('/zoo/%s/binder_picture_custom_extensions/' % zoo.id, data={
					'file': ContentFile(CONTENT, name=filename),
				})
				self.assertEqual(response.status_code, 200)
				content = jsonloads(response.content)

				# Remove once Django 3 lands with: https://docs.djangoproject.com/en/3.1/howto/custom-file-storage/#django.core.files.storage.get_alternative_name
				zoo.refresh_from_db()
				filename = basename(zoo.binder_picture_custom_extensions.name) # Without folders foo/bar/



				self.assertEqual(
					content['data']['binder_picture_custom_extensions'],
					'/zoo/{}/binder_picture_custom_extensions/?h={}&content_type=image/png&filename={}'.format(zoo.pk, HASH, filename),
				)

				response = self.client.get('/zoo/{}/'.format(zoo.pk))
				self.assertEqual(response.status_code, 200)
				data = jsonloads(response.content)
				self.assertEqual(
					data['data']['binder_picture_custom_extensions'],
					'/zoo/{}/binder_picture_custom_extensions/?h={}&content_type=image/png&filename={}'.format(zoo.pk, HASH, filename),
				)
>>>>>>> 671daf64
<|MERGE_RESOLUTION|>--- conflicted
+++ resolved
@@ -272,55 +272,15 @@
 		})
 
 		self.assertEqual(response.status_code, 400)
-<<<<<<< HEAD
 
 	def test_post_allowed_extension_success(self):
-		filename = 'foobar.png'
-=======
-		content = jsonloads(response.content)
-		self.assertEqual(content['code'], 'FileTypeIncorrect')
-		self.assertEqual(content['allowed_types'], [{"extension": "png"}])
-
-	def test_post_without_extension_fails(self):
->>>>>>> 671daf64
-		zoo = Zoo(name='Apenheul')
-		zoo.save()
-
-		response = self.client.post('/zoo/%s/binder_picture_custom_extensions/' % zoo.id, data={
-<<<<<<< HEAD
-			'file': ContentFile(PNG_CONTENT, name=filename),
-=======
-			'file': ContentFile(CONTENT, name='foobar'),
->>>>>>> 671daf64
-		})
-
-		self.assertEqual(response.status_code, 400)
-		content = jsonloads(response.content)
-		self.assertEqual(content['code'], 'FileTypeIncorrect')
-		self.assertEqual(content['allowed_types'], [{"extension": "png"}])
-
-<<<<<<< HEAD
-		self.assertEqual(
-			content['data']['binder_picture_custom_extensions'],
-			'/zoo/{}/binder_picture_custom_extensions/?h={}&content_type=image/png&filename={}'.format(zoo.pk, PNG_HASH, filename),
-		)
-
-		response = self.client.get('/zoo/{}/'.format(zoo.pk))
-		self.assertEqual(response.status_code, 200)
-		data = jsonloads(response.content)
-		self.assertEqual(
-			data['data']['binder_picture_custom_extensions'],
-			'/zoo/{}/binder_picture_custom_extensions/?h={}&content_type=image/png&filename={}'.format(zoo.pk, PNG_HASH, filename),
-		)
-=======
-	def test_post_allowed_extension_success(self):
+		zoo = Zoo(name='Apenheul')
+		zoo.save()
+
 		for filename in ['foobar.png', 'foobar.PNG', 'foobar.Png', 'foobar.pNg', 'foobar.pnG']:
 			with self.subTest(filename=filename):
-				zoo = Zoo(name='Apenheul')
-				zoo.save()
-
 				response = self.client.post('/zoo/%s/binder_picture_custom_extensions/' % zoo.id, data={
-					'file': ContentFile(CONTENT, name=filename),
+					'file': ContentFile(PNG_CONTENT, name=filename),
 				})
 				self.assertEqual(response.status_code, 200)
 				content = jsonloads(response.content)
@@ -333,7 +293,7 @@
 
 				self.assertEqual(
 					content['data']['binder_picture_custom_extensions'],
-					'/zoo/{}/binder_picture_custom_extensions/?h={}&content_type=image/png&filename={}'.format(zoo.pk, HASH, filename),
+					'/zoo/{}/binder_picture_custom_extensions/?h={}&content_type=image/png&filename={}'.format(zoo.pk, PNG_HASH, filename),
 				)
 
 				response = self.client.get('/zoo/{}/'.format(zoo.pk))
@@ -341,6 +301,5 @@
 				data = jsonloads(response.content)
 				self.assertEqual(
 					data['data']['binder_picture_custom_extensions'],
-					'/zoo/{}/binder_picture_custom_extensions/?h={}&content_type=image/png&filename={}'.format(zoo.pk, HASH, filename),
-				)
->>>>>>> 671daf64
+					'/zoo/{}/binder_picture_custom_extensions/?h={}&content_type=image/png&filename={}'.format(zoo.pk, PNG_HASH, filename),
+				)